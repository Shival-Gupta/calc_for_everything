// import React, { useState } from "react";
// import {
//   Box,
//   Button,
//   Container,
//   Divider,
//   FormControl,
//   InputLabel,
//   MenuItem,
//   Paper,
//   Select,
//   TextField,
//   Typography,
// } from "@mui/material";

// function MainNumberTypeFinder() {
//   const [number, setnumber] = useState("");
//   const [selectedNumberTypes, setselectedNumberTypes] = useState([]);
//   const [results, setresults] = useState(null);

//   const handleCheck = () => {
//     if (number === "" || selectedNumberTypes.length === 0) {
//       return alert(
//         "Please make sure to select atleast one number type and add a number to check."
//       );
//     }

//     setnumber(parseInt(number));
//     const calculatedResults = {};

//     selectedNumberTypes.forEach((type) => {
//       switch (type) {
//         case "armstrong":
//           calculatedResults.armstrong = checkArmstrong(number);
//           break;
//         case "kaprekar":
//           calculatedResults.kaprekar = checkKaprekar(number);
//           break;
//         case "automorphic":
//           calculatedResults.automorphic = checkAutomorphic(number);
//           break;
//         case "perfect":
//           calculatedResults.perfect = checkPerfect(number);
//           break;
//         case "amicable":
//           calculatedResults.amicable = checkAmicable(number);
//           break;
//         default:
//           break;
//       }
//     });

//     setresults(calculatedResults);
//   };

//   // * functions to check number types

//   // armstrong
//   const checkArmstrong = (num) => {
//     let value = 0;
//     let x = num.toString();
//     x = x.split("");
//     x.forEach((digit) => {
//       value += parseInt(digit) ** x.length;
//     });
//     return value === num;
//   };

//   // Kaprekar Number
//   const checkKaprekar = (num) => {
//     let x = num ** 2;
//     x = x.toString();
//     const mid = Math.floor((x.length - 1) / 2);
//     const leftNum = x.substring(0, mid + 1);
//     const rightNum = x.substring(mid + 1, x.length);
//     const value = parseInt(leftNum) + parseInt(rightNum);
//     return value === num;
//   };

//   // Automorphic Number
//   const checkAutomorphic = (num) => {
//     let x = num ** 2;
//     x = x.toString();
//     x = x.substring(x.length - num.toString().length, x.length);
//     return parseInt(x) === num;
//   };

//   // sum of proper divisors of a Number
//   const sumProperDivisors = (num) => {
//     if (num <= 1) {
//       return 0;
//     }

//     let sum = 1;
//     const sqrtNum = Math.sqrt(num);

//     for (let i = 2; i <= sqrtNum; i++) {
//       if (num % i === 0) {
//         sum += i;
//         const divisor = num / i;
//         if (divisor !== i) {
//           sum += divisor;
//         }
//       }
//     }

//     return sum;
//   };

//   // Perfect Number
//   const checkPerfect = (num) => {
//     if (num <= 0) {
//       return false;
//     } else {
//       return sumProperDivisors(num) === num;
//     }
//   };

//   // Amicable Number
//   const checkAmicable = (num) => {
//     const x = sumProperDivisors(num);
//     if (x !== num) {
//       if (sumProperDivisors(x) === num) {
//         return true;
//       } else {
//         return false;
//       }
//     } else {
//       return true;
//     }
//   };

//   return (
    // <Container
    //   maxWidth="lg"
    //   sx={{ bgcolor: "#eeeeee", minHeight: "90vh", paddingY: "10" }}
    // >
    //   <Typography pt={1} variant="h5" sx={{ textAlign: "center" }}>
    //     Number Type Finder
    //   </Typography>
    //   <hr />
    //   <br />
    //   {/* input for the number */}
    //   <TextField
    //     type="Number"
    //     label="Enter number"
    //     variant="outlined"
    //     value={number}
    //     onChange={(e) => setnumber(e.target.value)}
    //     fullWidth
    //     sx={{ backgroundColor: "rgba(255, 255, 255, 0.8)" }}
    //   />
    //   {/* multi-select dropdown list */}
    //   <FormControl
    //     variant="outlined"
    //     fullWidth
    //     sx={{ marginTop: "1rem", backgroundColor: "rgba(255, 255, 255, 0.8)" }}
    //   >
    //     <InputLabel>Select Calculations</InputLabel>
    //     <Select
    //       multiple
    //       value={selectedNumberTypes}
    //       onChange={(e) => setselectedNumberTypes(e.target.value)}
    //       label="Select Calculations"
    //       renderValue={(selected) => selected.join(", ")}
    //     >
    //       <MenuItem value="armstrong">Armstrong Number</MenuItem>
    //       <MenuItem value="kaprekar">Kaprekar Number</MenuItem>
    //       <MenuItem value="automorphic">Automorphic Number</MenuItem>
    //       <MenuItem value="perfect">Perfect Number</MenuItem>
    //       <MenuItem value="amicable">Amicable Number</MenuItem>
    //     </Select>
    //   </FormControl>
    //   {/* button to check the number type */}
    //   <Button
    //     variant="contained"
    //     color="primary"
    //     sx={{ marginTop: "1rem" }}
    //     onClick={handleCheck}
    //   >
    //     Check
    //   </Button>

    //   {/* results */}
    //   {results !== null && (
    //     <Box mt={3}>
    //       <Paper
    //         elevation={3}
    //         sx={{ maxHeight: "380px", overflowY: "auto", padding: "16px" }}
    //       >
    //         {Object.keys(results).map((type) => (
    //           <div key={type}>
    //             <Typography variant="h6">
    //               {type.charAt(0).toUpperCase() + type.slice(1)} Number :
    //             </Typography>
    //             <Typography variant="body1">
    //               {results[type] ? "Yes" : "No"}
    //             </Typography>
    //             <Divider sx={{ marginY: "8px" }} />
    //           </div>
    //         ))}
    //       </Paper>
    //     </Box>
    //   )}
    // </Container>
//   );
// }

// export default MainNumberTypeFinder;

//////////////////////////////////////////////////////////////////////////////////////////////


import React, { useState } from "react";

import {
  Box,
  Button,
  Container,
  Divider,
  FormControl,
  InputLabel,
  MenuItem,
  Paper,
  Select,
  TextField,
  Typography,
} from "@mui/material";
import { checkArmstrong } from "./Armstrong";
import { checkKaprekar } from "./Kaprekar";
import { checkAutomorphic } from "./Automorphic";
import { checkPerfect } from "./Perfect";
import { checkAmicable } from "./Amicable";
import { checkFibonacci } from "./Fibonacci";
import { checkPalindromic } from "./Palindromic";
import { checkSmith } from "./Smith";
import { checkHarshad } from "./Harshad";
import { checkHappy } from "./Happy";
import { checkZeisel } from "./Zeisel";
import { checkPancake } from "./Pancake";
import { checkZuckerman } from "./Zuckerman";
import { checkTaxicab } from "./Taxicab";
function MainNumberTypeFinder() {
  const [number, setnumber] = useState("");
  const [selectedNumberTypes, setselectedNumberTypes] = useState([]);
  const [results, setresults] = useState(null);

  // Function to check Armstrong Number
  const checkArmstrong = (num) => {
    const numStr = num.toString();
    const numDigits = numStr.length;
    let sum = 0;

    for (let i = 0; i < numDigits; i++) {
      const digit = parseInt(numStr[i]);
      sum += digit ** numDigits;
    }

    return sum === num;
  };

  // Function to check Kaprekar Number
  const checkKaprekar = (num) => {
    const square = num * num;
    const squareStr = square.toString();
    const numStr = num.toString();
    const len = numStr.length;

    const rightPart = squareStr.slice(-len);
    const leftPart = squareStr.slice(0, -len);

    const left = parseInt(leftPart) || 0;
    const right = parseInt(rightPart) || 0;

    return left + right === num;
  };

  // Function to check Automorphic Number
  const checkAutomorphic = (num) => {
    const square = num * num;
    const numStr = num.toString();
    const squareStr = square.toString();

    return squareStr.endsWith(numStr);
  };

  // Function to check Perfect Number
  const checkPerfect = (num) => {
    if (num <= 0) {
      return false;
    }

    const sumProperDivisors = (n) => {
      let sum = 0;
      for (let i = 1; i <= n / 2; i++) {
        if (n % i === 0) {
          sum += i;
        }
      }
      return sum;
    };

    return sumProperDivisors(num) === num;
  };

  // Function to check Amicable Number
  const checkAmicable = (num) => {
    const sumProperDivisors = (n) => {
      let sum = 0;
      for (let i = 1; i <= n / 2; i++) {
        if (n % i === 0) {
          sum += i;
        }
      }
      return sum;
    };

    const sum1 = sumProperDivisors(num);
    if (sum1 === num) {
      return false; // Perfect numbers are not considered amicable
    }

    const sum2 = sumProperDivisors(sum1);

    return sum2 === num;
  };

  // Function to check Fibonacci Number
  const checkFibonacci = (num) => {
    if (num <= 0) {
      return false;
    }

    let a = 0;
    let b = 1;
    while (b < num) {
      const temp = b;
      b += a;
      a = temp;
    }

    return b === num;
  };

  // Function to check Palindromic Number
  const checkPalindromic = (num) => {
    const numStr = num.toString();
    return numStr === numStr.split("").reverse().join("");
  };

  // Function to check Smith Number
  const checkSmith = (num) => {
    // Implement Smith number checking logic here
    const findPrimeFactors = (n) => {
      const factors = [];
      let divisor = 2;
      while (n >= 2) {
        if (n % divisor === 0) {
          factors.push(divisor);
          n /= divisor;
        } else {
          divisor++;
        }
      }
      return factors;
    };
    // You can define your own function to check for Smith numbers
  };

  // Function to check Harshad Number
  const checkHarshad = (num) => {
    const sumOfDigits = num
      .toString()
      .split("")
      .map(Number)
      .reduce((a, b) => a + b, 0);
    return num % sumOfDigits === 0;
  };

  // Function to check Happy Number
  const checkHappy = (num) => {
    let seen = new Set();

    while (num !== 1 && !seen.has(num)) {
      seen.add(num);
      num = num
        .toString()
        .split("")
        .map((digit) => parseInt(digit) ** 2)
        .reduce((a, b) => a + b, 0);
    }

    return num === 1;
  };

  const handleCheck = () => {
    if (number === "" || selectedNumberTypes.length === 0) {
      return alert(
        "Please make sure to select at least one number type and add a number to check."
      );
    }

    setnumber(parseInt(number));
    const calculatedResults = {};

    selectedNumberTypes.forEach((type) => {
      switch (type) {
        case "armstrong":
          calculatedResults.armstrong = checkArmstrong(number);
          break;
        case "kaprekar":
          calculatedResults.kaprekar = checkKaprekar(number);
          break;
        case "automorphic":
          calculatedResults.automorphic = checkAutomorphic(number);
          break;
        case "perfect":
          calculatedResults.perfect = checkPerfect(number);
          break;
        case "amicable":
          calculatedResults.amicable = checkAmicable(number);
          break;
<<<<<<< HEAD
          case "fibonacci":
=======
        case "fibonacci":
>>>>>>> d29644e7
          calculatedResults.fibonacci = checkFibonacci(number);
          break;
        case "palindromic":
          calculatedResults.palindromic = checkPalindromic(number);
          break;
        case "smith":
          calculatedResults.smith = checkSmith(number);
          break;
        case "harshad":
          calculatedResults.harshad = checkHarshad(number);
          break;
        case "happy":
          calculatedResults.happy = checkHappy(number);
          break;
<<<<<<< HEAD
        case "zeizel":
          calculatedResults.zeisel = checkZeisel(number);
          break;
          case "pancake":
            calculatedResults.pancake = checkPancake(number);
            break; 
          case "taxicab":
            calculatedResults.taxicab = checkTaxicab(number);
          break;
          case "zuckerman":
          calculatedResults.zuckerman = checkZuckerman(number);
          break;
=======
>>>>>>> d29644e7
        default:
          break;
      }
    });

    setresults(calculatedResults);
  };
<<<<<<< HEAD
  
=======

>>>>>>> d29644e7
  return (
    <Container
      maxWidth="lg"
      sx={{ bgcolor: "#eeeeee", minHeight: "90vh", paddingY: "10" }}
    >
      <Typography pt={1} variant="h5" sx={{ textAlign: "center" }}>
        Number Type Finder
      </Typography>
      <hr />
      <br />

      <TextField
        type="Number"
        label="Enter number"
        variant="outlined"
        value={number}
        onChange={(e) => setnumber(e.target.value)}
        fullWidth
        sx={{ backgroundColor: "rgba(255, 255, 255, 0.8)" }}
      />
      {/* multi-select dropdown list */}
      <FormControl
        variant="outlined"
        fullWidth
        sx={{ marginTop: "1rem", backgroundColor: "rgba(255, 255, 255, 0.8)" }}
      >
        <InputLabel>Select Calculations</InputLabel>
        <Select
          multiple
          value={selectedNumberTypes}
          onChange={(e) => setselectedNumberTypes(e.target.value)}
          label="Select Calculations"
          renderValue={(selected) => selected.join(", ")}
        >
          <MenuItem value="armstrong">Armstrong Number</MenuItem>
          <MenuItem value="kaprekar">Kaprekar Number</MenuItem>
          <MenuItem value="automorphic">Automorphic Number</MenuItem>
          <MenuItem value="perfect">Perfect Number</MenuItem>
          <MenuItem value="amicable">Amicable Number</MenuItem>
          <MenuItem value="fibonacci">Fibonacci Number</MenuItem>
          <MenuItem value="palindromic">Palindromic Number</MenuItem>
          <MenuItem value="smith">Smith Number</MenuItem>
          <MenuItem value="harshad">Harshad Number</MenuItem>
          <MenuItem value="happy">Happy Number</MenuItem>
<<<<<<< HEAD
          <MenuItem value="zeisel">Zeisel Number</MenuItem>
          <MenuItem value="pancake">Pancake Number</MenuItem>
          <MenuItem value="taxicab">Taxicab Number</MenuItem>
          <MenuItem value="zuckerman">Zuckerman Number</MenuItem>
=======
>>>>>>> d29644e7
        </Select>
      </FormControl>
      {/* button to check the number type */}
      <Button
        variant="contained"
        color="primary"
        sx={{ marginTop: "1rem" }}
        onClick={handleCheck}
      >
        Check
      </Button>

      {/* results */}
      {results !== null && (
        <Box mt={3}>
          <Paper
            elevation={3}
            sx={{ maxHeight: "380px", overflowY: "auto", padding: "16px" }}
          >
            {Object.keys(results).map((type) => (
              <div key={type}>
                <Typography variant="h6">
                  {type.charAt(0).toUpperCase() + type.slice(1)} Number :
                </Typography>
                <Typography variant="body1">
                  {results[type] ? "Yes" : "No"}
                </Typography>
                <Divider sx={{ marginY: "8px" }} />
              </div>
            ))}
          </Paper>
        </Box>
      )}
    </Container>
  );
}

export default MainNumberTypeFinder;<|MERGE_RESOLUTION|>--- conflicted
+++ resolved
@@ -1,216 +1,3 @@
-// import React, { useState } from "react";
-// import {
-//   Box,
-//   Button,
-//   Container,
-//   Divider,
-//   FormControl,
-//   InputLabel,
-//   MenuItem,
-//   Paper,
-//   Select,
-//   TextField,
-//   Typography,
-// } from "@mui/material";
-
-// function MainNumberTypeFinder() {
-//   const [number, setnumber] = useState("");
-//   const [selectedNumberTypes, setselectedNumberTypes] = useState([]);
-//   const [results, setresults] = useState(null);
-
-//   const handleCheck = () => {
-//     if (number === "" || selectedNumberTypes.length === 0) {
-//       return alert(
-//         "Please make sure to select atleast one number type and add a number to check."
-//       );
-//     }
-
-//     setnumber(parseInt(number));
-//     const calculatedResults = {};
-
-//     selectedNumberTypes.forEach((type) => {
-//       switch (type) {
-//         case "armstrong":
-//           calculatedResults.armstrong = checkArmstrong(number);
-//           break;
-//         case "kaprekar":
-//           calculatedResults.kaprekar = checkKaprekar(number);
-//           break;
-//         case "automorphic":
-//           calculatedResults.automorphic = checkAutomorphic(number);
-//           break;
-//         case "perfect":
-//           calculatedResults.perfect = checkPerfect(number);
-//           break;
-//         case "amicable":
-//           calculatedResults.amicable = checkAmicable(number);
-//           break;
-//         default:
-//           break;
-//       }
-//     });
-
-//     setresults(calculatedResults);
-//   };
-
-//   // * functions to check number types
-
-//   // armstrong
-//   const checkArmstrong = (num) => {
-//     let value = 0;
-//     let x = num.toString();
-//     x = x.split("");
-//     x.forEach((digit) => {
-//       value += parseInt(digit) ** x.length;
-//     });
-//     return value === num;
-//   };
-
-//   // Kaprekar Number
-//   const checkKaprekar = (num) => {
-//     let x = num ** 2;
-//     x = x.toString();
-//     const mid = Math.floor((x.length - 1) / 2);
-//     const leftNum = x.substring(0, mid + 1);
-//     const rightNum = x.substring(mid + 1, x.length);
-//     const value = parseInt(leftNum) + parseInt(rightNum);
-//     return value === num;
-//   };
-
-//   // Automorphic Number
-//   const checkAutomorphic = (num) => {
-//     let x = num ** 2;
-//     x = x.toString();
-//     x = x.substring(x.length - num.toString().length, x.length);
-//     return parseInt(x) === num;
-//   };
-
-//   // sum of proper divisors of a Number
-//   const sumProperDivisors = (num) => {
-//     if (num <= 1) {
-//       return 0;
-//     }
-
-//     let sum = 1;
-//     const sqrtNum = Math.sqrt(num);
-
-//     for (let i = 2; i <= sqrtNum; i++) {
-//       if (num % i === 0) {
-//         sum += i;
-//         const divisor = num / i;
-//         if (divisor !== i) {
-//           sum += divisor;
-//         }
-//       }
-//     }
-
-//     return sum;
-//   };
-
-//   // Perfect Number
-//   const checkPerfect = (num) => {
-//     if (num <= 0) {
-//       return false;
-//     } else {
-//       return sumProperDivisors(num) === num;
-//     }
-//   };
-
-//   // Amicable Number
-//   const checkAmicable = (num) => {
-//     const x = sumProperDivisors(num);
-//     if (x !== num) {
-//       if (sumProperDivisors(x) === num) {
-//         return true;
-//       } else {
-//         return false;
-//       }
-//     } else {
-//       return true;
-//     }
-//   };
-
-//   return (
-    // <Container
-    //   maxWidth="lg"
-    //   sx={{ bgcolor: "#eeeeee", minHeight: "90vh", paddingY: "10" }}
-    // >
-    //   <Typography pt={1} variant="h5" sx={{ textAlign: "center" }}>
-    //     Number Type Finder
-    //   </Typography>
-    //   <hr />
-    //   <br />
-    //   {/* input for the number */}
-    //   <TextField
-    //     type="Number"
-    //     label="Enter number"
-    //     variant="outlined"
-    //     value={number}
-    //     onChange={(e) => setnumber(e.target.value)}
-    //     fullWidth
-    //     sx={{ backgroundColor: "rgba(255, 255, 255, 0.8)" }}
-    //   />
-    //   {/* multi-select dropdown list */}
-    //   <FormControl
-    //     variant="outlined"
-    //     fullWidth
-    //     sx={{ marginTop: "1rem", backgroundColor: "rgba(255, 255, 255, 0.8)" }}
-    //   >
-    //     <InputLabel>Select Calculations</InputLabel>
-    //     <Select
-    //       multiple
-    //       value={selectedNumberTypes}
-    //       onChange={(e) => setselectedNumberTypes(e.target.value)}
-    //       label="Select Calculations"
-    //       renderValue={(selected) => selected.join(", ")}
-    //     >
-    //       <MenuItem value="armstrong">Armstrong Number</MenuItem>
-    //       <MenuItem value="kaprekar">Kaprekar Number</MenuItem>
-    //       <MenuItem value="automorphic">Automorphic Number</MenuItem>
-    //       <MenuItem value="perfect">Perfect Number</MenuItem>
-    //       <MenuItem value="amicable">Amicable Number</MenuItem>
-    //     </Select>
-    //   </FormControl>
-    //   {/* button to check the number type */}
-    //   <Button
-    //     variant="contained"
-    //     color="primary"
-    //     sx={{ marginTop: "1rem" }}
-    //     onClick={handleCheck}
-    //   >
-    //     Check
-    //   </Button>
-
-    //   {/* results */}
-    //   {results !== null && (
-    //     <Box mt={3}>
-    //       <Paper
-    //         elevation={3}
-    //         sx={{ maxHeight: "380px", overflowY: "auto", padding: "16px" }}
-    //       >
-    //         {Object.keys(results).map((type) => (
-    //           <div key={type}>
-    //             <Typography variant="h6">
-    //               {type.charAt(0).toUpperCase() + type.slice(1)} Number :
-    //             </Typography>
-    //             <Typography variant="body1">
-    //               {results[type] ? "Yes" : "No"}
-    //             </Typography>
-    //             <Divider sx={{ marginY: "8px" }} />
-    //           </div>
-    //         ))}
-    //       </Paper>
-    //     </Box>
-    //   )}
-    // </Container>
-//   );
-// }
-
-// export default MainNumberTypeFinder;
-
-//////////////////////////////////////////////////////////////////////////////////////////////
-
-
 import React, { useState } from "react";
 
 import {
@@ -245,158 +32,10 @@
   const [selectedNumberTypes, setselectedNumberTypes] = useState([]);
   const [results, setresults] = useState(null);
 
-  // Function to check Armstrong Number
-  const checkArmstrong = (num) => {
-    const numStr = num.toString();
-    const numDigits = numStr.length;
-    let sum = 0;
-
-    for (let i = 0; i < numDigits; i++) {
-      const digit = parseInt(numStr[i]);
-      sum += digit ** numDigits;
-    }
-
-    return sum === num;
-  };
-
-  // Function to check Kaprekar Number
-  const checkKaprekar = (num) => {
-    const square = num * num;
-    const squareStr = square.toString();
-    const numStr = num.toString();
-    const len = numStr.length;
-
-    const rightPart = squareStr.slice(-len);
-    const leftPart = squareStr.slice(0, -len);
-
-    const left = parseInt(leftPart) || 0;
-    const right = parseInt(rightPart) || 0;
-
-    return left + right === num;
-  };
-
-  // Function to check Automorphic Number
-  const checkAutomorphic = (num) => {
-    const square = num * num;
-    const numStr = num.toString();
-    const squareStr = square.toString();
-
-    return squareStr.endsWith(numStr);
-  };
-
-  // Function to check Perfect Number
-  const checkPerfect = (num) => {
-    if (num <= 0) {
-      return false;
-    }
-
-    const sumProperDivisors = (n) => {
-      let sum = 0;
-      for (let i = 1; i <= n / 2; i++) {
-        if (n % i === 0) {
-          sum += i;
-        }
-      }
-      return sum;
-    };
-
-    return sumProperDivisors(num) === num;
-  };
-
-  // Function to check Amicable Number
-  const checkAmicable = (num) => {
-    const sumProperDivisors = (n) => {
-      let sum = 0;
-      for (let i = 1; i <= n / 2; i++) {
-        if (n % i === 0) {
-          sum += i;
-        }
-      }
-      return sum;
-    };
-
-    const sum1 = sumProperDivisors(num);
-    if (sum1 === num) {
-      return false; // Perfect numbers are not considered amicable
-    }
-
-    const sum2 = sumProperDivisors(sum1);
-
-    return sum2 === num;
-  };
-
-  // Function to check Fibonacci Number
-  const checkFibonacci = (num) => {
-    if (num <= 0) {
-      return false;
-    }
-
-    let a = 0;
-    let b = 1;
-    while (b < num) {
-      const temp = b;
-      b += a;
-      a = temp;
-    }
-
-    return b === num;
-  };
-
-  // Function to check Palindromic Number
-  const checkPalindromic = (num) => {
-    const numStr = num.toString();
-    return numStr === numStr.split("").reverse().join("");
-  };
-
-  // Function to check Smith Number
-  const checkSmith = (num) => {
-    // Implement Smith number checking logic here
-    const findPrimeFactors = (n) => {
-      const factors = [];
-      let divisor = 2;
-      while (n >= 2) {
-        if (n % divisor === 0) {
-          factors.push(divisor);
-          n /= divisor;
-        } else {
-          divisor++;
-        }
-      }
-      return factors;
-    };
-    // You can define your own function to check for Smith numbers
-  };
-
-  // Function to check Harshad Number
-  const checkHarshad = (num) => {
-    const sumOfDigits = num
-      .toString()
-      .split("")
-      .map(Number)
-      .reduce((a, b) => a + b, 0);
-    return num % sumOfDigits === 0;
-  };
-
-  // Function to check Happy Number
-  const checkHappy = (num) => {
-    let seen = new Set();
-
-    while (num !== 1 && !seen.has(num)) {
-      seen.add(num);
-      num = num
-        .toString()
-        .split("")
-        .map((digit) => parseInt(digit) ** 2)
-        .reduce((a, b) => a + b, 0);
-    }
-
-    return num === 1;
-  };
-
   const handleCheck = () => {
     if (number === "" || selectedNumberTypes.length === 0) {
       return alert(
-        "Please make sure to select at least one number type and add a number to check."
+        "Please make sure to select atleast one number type and add a number to check."
       );
     }
 
@@ -420,11 +59,7 @@
         case "amicable":
           calculatedResults.amicable = checkAmicable(number);
           break;
-<<<<<<< HEAD
           case "fibonacci":
-=======
-        case "fibonacci":
->>>>>>> d29644e7
           calculatedResults.fibonacci = checkFibonacci(number);
           break;
         case "palindromic":
@@ -439,8 +74,7 @@
         case "happy":
           calculatedResults.happy = checkHappy(number);
           break;
-<<<<<<< HEAD
-        case "zeizel":
+        case "zeisel":
           calculatedResults.zeisel = checkZeisel(number);
           break;
           case "pancake":
@@ -452,8 +86,6 @@
           case "zuckerman":
           calculatedResults.zuckerman = checkZuckerman(number);
           break;
-=======
->>>>>>> d29644e7
         default:
           break;
       }
@@ -461,11 +93,7 @@
 
     setresults(calculatedResults);
   };
-<<<<<<< HEAD
   
-=======
-
->>>>>>> d29644e7
   return (
     <Container
       maxWidth="lg"
@@ -476,7 +104,7 @@
       </Typography>
       <hr />
       <br />
-
+      {/* input for the number */}
       <TextField
         type="Number"
         label="Enter number"
@@ -510,13 +138,10 @@
           <MenuItem value="smith">Smith Number</MenuItem>
           <MenuItem value="harshad">Harshad Number</MenuItem>
           <MenuItem value="happy">Happy Number</MenuItem>
-<<<<<<< HEAD
           <MenuItem value="zeisel">Zeisel Number</MenuItem>
           <MenuItem value="pancake">Pancake Number</MenuItem>
           <MenuItem value="taxicab">Taxicab Number</MenuItem>
           <MenuItem value="zuckerman">Zuckerman Number</MenuItem>
-=======
->>>>>>> d29644e7
         </Select>
       </FormControl>
       {/* button to check the number type */}
