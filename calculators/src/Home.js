--- conflicted
+++ resolved
@@ -5,7 +5,6 @@
 
 export default function Home() {
   return (
-<<<<<<< HEAD
     <Container maxWidth="lg" sx={{ bgcolor: '#eeeeee', minHeight: '90vh', paddingY: "10" }}>
       <Typography pt={1} variant='h5'>Computer Science</Typography>
       <hr />
@@ -25,7 +24,6 @@
         <HomeGridItem calcName="Compound Interest" path="/compoundinterest" />
         <HomeGridItem calcName="Statistics" path="/statistics" />
       </Grid>
-=======
     <Container maxWidth="lg" sx={{ bgcolor: '#eeeeee', minHeight: '90vh', paddingY:"10" }}>
         <Typography pt={1} variant='h5'>Computer Science</Typography>
         <hr/>
@@ -53,7 +51,6 @@
             <HomeGridItem calcName="BMR" path="/bmr"/>
             <HomeGridItem calcName="Body Fat" path="/bodyfat"/>
         </Grid>
->>>>>>> 5da57d8f
     </Container>
   );
 }