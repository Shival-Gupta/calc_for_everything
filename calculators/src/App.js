import React from 'react';
import { BrowserRouter, Routes, Route } from "react-router-dom";
import Navbar from './Navbar';
import Home from './Home';
import MainSI from './mathematical/simple_interest/MainSI';
import MainCI from './mathematical/compound_interest/MainCI';
import MainDecToBinAndBinToDec from './computer_science/DecToBinAndBinToDec/MainDecToBinAndBinToDec';
import MainHexToBinAndBinToHex from './computer_science/HexToBinAndBinToHex/MainHexToBinAndBinToHex';
import MainOctToBinAndBinToOct from './computer_science/OctToBinAndBinToOct/MainOctToBinAndBinToOct';
import MainBinaryAdder from './computer_science/BinaryAdder/MainBinaryAdder';
import MainOctalAdder from './computer_science/OctalAdder/MainOctalAdder';
import MainHexadecimalAdder from './computer_science/HexadecimalAdder/MainHexadecimalAdder';
<<<<<<< HEAD
import StatisticsCalculator from './mathematical/Statistics/StatisticsCalculator';
=======
import MainStatistics from './mathematical/statistics/MainStatistics';
import MainBMI from './health/BMI/MainBMI';
import MainBMR from './health/BMR/MainBMR';
import MainBodyFat from './health/BodyFat/MainBodyFat';

>>>>>>> 5da57d8f
function App() {
  return (
    <div className="App">
      <Navbar />
      <BrowserRouter>
        <Routes>
          <Route path="/">
            <Route index element={<Home />} />
            {/* Computer Science */}
            <Route path="decbinandbindec" element={<MainDecToBinAndBinToDec />} />
            <Route path="hexbinandbinhex" element={<MainHexToBinAndBinToHex />} />
            <Route path="octbinandbinoct" element={<MainOctToBinAndBinToOct />} />
            <Route path="binaryadder" element={<MainBinaryAdder />} />
            <Route path="octaladder" element={<MainOctalAdder />} />
            <Route path="hexadecimaladder" element={<MainHexadecimalAdder />} />
            {/* Mathematical */}
            <Route path="simpleinterest" element={<MainSI />} />
            <Route path="compoundinterest" element={<MainCI />} />
<<<<<<< HEAD
            <Route path="statistics" element={<StatisticsCalculator />} />
=======
            <Route path="statistics" element={<MainStatistics />} />
            {/* Health */}
            <Route path="bmi" element={<MainBMI />} />
            <Route path="bmr" element={<MainBMR />} />
            <Route path="bodyfat" element={<MainBodyFat />} />
>>>>>>> 5da57d8f
          </Route>
        </Routes>
      </BrowserRouter>
    </div>
  );
}

export default App;<|MERGE_RESOLUTION|>--- conflicted
+++ resolved
@@ -10,15 +10,11 @@
 import MainBinaryAdder from './computer_science/BinaryAdder/MainBinaryAdder';
 import MainOctalAdder from './computer_science/OctalAdder/MainOctalAdder';
 import MainHexadecimalAdder from './computer_science/HexadecimalAdder/MainHexadecimalAdder';
-<<<<<<< HEAD
 import StatisticsCalculator from './mathematical/Statistics/StatisticsCalculator';
-=======
 import MainStatistics from './mathematical/statistics/MainStatistics';
 import MainBMI from './health/BMI/MainBMI';
 import MainBMR from './health/BMR/MainBMR';
 import MainBodyFat from './health/BodyFat/MainBodyFat';
-
->>>>>>> 5da57d8f
 function App() {
   return (
     <div className="App">
@@ -37,15 +33,12 @@
             {/* Mathematical */}
             <Route path="simpleinterest" element={<MainSI />} />
             <Route path="compoundinterest" element={<MainCI />} />
-<<<<<<< HEAD
             <Route path="statistics" element={<StatisticsCalculator />} />
-=======
             <Route path="statistics" element={<MainStatistics />} />
             {/* Health */}
             <Route path="bmi" element={<MainBMI />} />
             <Route path="bmr" element={<MainBMR />} />
             <Route path="bodyfat" element={<MainBodyFat />} />
->>>>>>> 5da57d8f
           </Route>
         </Routes>
       </BrowserRouter>
